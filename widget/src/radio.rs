//! Radio buttons let users choose a single option from a bunch of options.
//!
//! # Example
//! ```no_run
//! # mod iced { pub mod widget { pub use iced_widget::*; } pub use iced_widget::Renderer; pub use iced_widget::core::*; }
//! # pub type Element<'a, Message> = iced_widget::core::Element<'a, Message, iced_widget::Theme, iced_widget::Renderer>;
//! #
//! use iced::widget::{column, radio};
//!
//! struct State {
//!    selection: Option<Choice>,
//! }
//!
//! #[derive(Debug, Clone, Copy)]
//! enum Message {
//!     RadioSelected(Choice),
//! }
//!
//! #[derive(Debug, Clone, Copy, PartialEq, Eq)]
//! enum Choice {
//!     A,
//!     B,
//!     C,
//!     All,
//! }
//!
//! fn view(state: &State) -> Element<'_, Message> {
//!     let a = radio(
//!         "A",
//!         Choice::A,
//!         state.selection,
//!         Message::RadioSelected,
//!     );
//!
//!     let b = radio(
//!         "B",
//!         Choice::B,
//!         state.selection,
//!         Message::RadioSelected,
//!     );
//!
//!     let c = radio(
//!         "C",
//!         Choice::C,
//!         state.selection,
//!         Message::RadioSelected,
//!     );
//!
//!     let all = radio(
//!         "All of the above",
//!         Choice::All,
//!         state.selection,
//!         Message::RadioSelected
//!     );
//!
//!     column![a, b, c, all].into()
//! }
//! ```
use crate::core::alignment;
use crate::core::animation::{Animation, Easing};
use crate::core::border::{self, Border};
use crate::core::layout;
use crate::core::mouse;
use crate::core::renderer;
use crate::core::text;
use crate::core::time::Instant;
use crate::core::touch;
use crate::core::widget;
use crate::core::widget::tree::{self, Tree};
use crate::core::window;
use crate::core::{
    Background, Clipboard, Color, Element, Event, Layout, Length, Pixels,
    Rectangle, Shell, Size, Theme, Widget,
};

/// A circular button representing a choice.
///
/// # Example
/// ```no_run
/// # mod iced { pub mod widget { pub use iced_widget::*; } pub use iced_widget::Renderer; pub use iced_widget::core::*; }
/// # pub type Element<'a, Message> = iced_widget::core::Element<'a, Message, iced_widget::Theme, iced_widget::Renderer>;
/// #
/// use iced::widget::{column, radio};
///
/// struct State {
///    selection: Option<Choice>,
/// }
///
/// #[derive(Debug, Clone, Copy)]
/// enum Message {
///     RadioSelected(Choice),
/// }
///
/// #[derive(Debug, Clone, Copy, PartialEq, Eq)]
/// enum Choice {
///     A,
///     B,
///     C,
///     All,
/// }
///
/// fn view(state: &State) -> Element<'_, Message> {
///     let a = radio(
///         "A",
///         Choice::A,
///         state.selection,
///         Message::RadioSelected,
///     );
///
///     let b = radio(
///         "B",
///         Choice::B,
///         state.selection,
///         Message::RadioSelected,
///     );
///
///     let c = radio(
///         "C",
///         Choice::C,
///         state.selection,
///         Message::RadioSelected,
///     );
///
///     let all = radio(
///         "All of the above",
///         Choice::All,
///         state.selection,
///         Message::RadioSelected
///     );
///
///     column![a, b, c, all].into()
/// }
/// ```
#[allow(missing_debug_implementations)]
pub struct Radio<'a, Message, Theme = crate::Theme, Renderer = crate::Renderer>
where
    Theme: Catalog,
    Renderer: text::Renderer,
{
    is_selected: bool,
    on_click: Message,
    label: String,
    width: Length,
    size: f32,
    spacing: f32,
    text_size: Option<Pixels>,
    text_line_height: text::LineHeight,
    text_shaping: text::Shaping,
    text_wrapping: text::Wrapping,
    font: Option<Renderer::Font>,
    class: Theme::Class<'a>,
    last_status: Option<Status>,
}

impl<'a, Message, Theme, Renderer> Radio<'a, Message, Theme, Renderer>
where
    Message: Clone,
    Theme: Catalog,
    Renderer: text::Renderer,
{
    /// The default size of a [`Radio`] button.
    pub const DEFAULT_SIZE: f32 = 16.0;

    /// The default spacing of a [`Radio`] button.
    pub const DEFAULT_SPACING: f32 = 8.0;

    /// Creates a new [`Radio`] button.
    ///
    /// It expects:
    ///   * the value related to the [`Radio`] button
    ///   * the label of the [`Radio`] button
    ///   * the current selected value
    ///   * a function that will be called when the [`Radio`] is selected. It
    ///     receives the value of the radio and must produce a `Message`.
    pub fn new<F, V>(
        label: impl Into<String>,
        value: V,
        selected: Option<V>,
        f: F,
    ) -> Self
    where
        V: Eq + Copy,
        F: FnOnce(V) -> Message,
    {
        Radio {
            is_selected: Some(value) == selected,
            on_click: f(value),
            label: label.into(),
            width: Length::Shrink,
            size: Self::DEFAULT_SIZE,
            spacing: Self::DEFAULT_SPACING,
            text_size: None,
            text_line_height: text::LineHeight::default(),
            text_shaping: text::Shaping::default(),
            text_wrapping: text::Wrapping::default(),
            font: None,
            class: Theme::default(),
            last_status: None,
        }
    }

    /// Sets the size of the [`Radio`] button.
    pub fn size(mut self, size: impl Into<Pixels>) -> Self {
        self.size = size.into().0;
        self
    }

    /// Sets the width of the [`Radio`] button.
    pub fn width(mut self, width: impl Into<Length>) -> Self {
        self.width = width.into();
        self
    }

    /// Sets the spacing between the [`Radio`] button and the text.
    pub fn spacing(mut self, spacing: impl Into<Pixels>) -> Self {
        self.spacing = spacing.into().0;
        self
    }

    /// Sets the text size of the [`Radio`] button.
    pub fn text_size(mut self, text_size: impl Into<Pixels>) -> Self {
        self.text_size = Some(text_size.into());
        self
    }

    /// Sets the text [`text::LineHeight`] of the [`Radio`] button.
    pub fn text_line_height(
        mut self,
        line_height: impl Into<text::LineHeight>,
    ) -> Self {
        self.text_line_height = line_height.into();
        self
    }

    /// Sets the [`text::Shaping`] strategy of the [`Radio`] button.
    pub fn text_shaping(mut self, shaping: text::Shaping) -> Self {
        self.text_shaping = shaping;
        self
    }

    /// Sets the [`text::Wrapping`] strategy of the [`Radio`] button.
    pub fn text_wrapping(mut self, wrapping: text::Wrapping) -> Self {
        self.text_wrapping = wrapping;
        self
    }

    /// Sets the text font of the [`Radio`] button.
    pub fn font(mut self, font: impl Into<Renderer::Font>) -> Self {
        self.font = Some(font.into());
        self
    }

    /// Sets the style of the [`Radio`] button.
    #[must_use]
    pub fn style(mut self, style: impl Fn(&Theme, Status) -> Style + 'a) -> Self
    where
        Theme::Class<'a>: From<StyleFn<'a, Theme>>,
    {
        self.class = (Box::new(style) as StyleFn<'a, Theme>).into();
        self
    }

    /// Sets the style class of the [`Radio`] button.
    #[cfg(feature = "advanced")]
    #[must_use]
    pub fn class(mut self, class: impl Into<Theme::Class<'a>>) -> Self {
        self.class = class.into();
        self
    }
}

struct State<Paragraph>
where
    Paragraph: text::Paragraph,
{
    /// The last update instant - used for animations.
    pub now: Instant,
    /// Animation scaling the dot in and out.
    pub scale_in: Animation<bool>,
    pub text_state: widget::text::State<Paragraph>,
}

impl<Paragraph> State<Paragraph>
where
    Paragraph: text::Paragraph,
{
    /// Whether there is an active animation.
    fn is_animating(&self) -> bool {
        if cfg!(feature = "animations") {
            self.scale_in.is_animating(self.now)
        } else {
            false
        }
    }
}

impl<Message, Theme, Renderer> Widget<Message, Theme, Renderer>
    for Radio<'_, Message, Theme, Renderer>
where
    Message: Clone,
    Theme: Catalog,
    Renderer: text::Renderer,
{
    fn tag(&self) -> tree::Tag {
        tree::Tag::of::<State<Renderer::Paragraph>>()
    }

    fn state(&self) -> tree::State {
        tree::State::new(State::<Renderer::Paragraph> {
            now: Instant::now(),
            scale_in: Animation::new(self.is_selected)
                .easing(Easing::EaseInOut)
                .quick(),
            text_state: widget::text::State::default(),
        })
    }

    fn diff(&self, tree: &mut Tree) {
        let state = tree.state.downcast_mut::<State<Renderer::Paragraph>>();
        if self.is_selected != state.scale_in.value() {
            state.scale_in.go_mut(self.is_selected);
        }
    }

    fn size(&self) -> Size<Length> {
        Size {
            width: self.width,
            height: Length::Shrink,
        }
    }

    fn layout(
        &self,
        tree: &mut Tree,
        renderer: &Renderer,
        limits: &layout::Limits,
    ) -> layout::Node {
        layout::next_to_each_other(
            &limits.width(self.width),
            self.spacing,
            |_| layout::Node::new(Size::new(self.size, self.size)),
            |limits| {
                let state =
                    tree.state.downcast_mut::<State<Renderer::Paragraph>>();

                widget::text::layout(
                    &mut state.text_state,
                    renderer,
                    limits,
                    self.width,
                    Length::Shrink,
                    &self.label,
                    self.text_line_height,
                    self.text_size,
                    self.font,
                    alignment::Horizontal::Left,
                    alignment::Vertical::Top,
                    self.text_shaping,
                    self.text_wrapping,
                )
            },
        )
    }

    fn update(
        &mut self,
<<<<<<< HEAD
        tree: &mut Tree,
        event: Event,
=======
        _state: &mut Tree,
        event: &Event,
>>>>>>> 940a079d
        layout: Layout<'_>,
        cursor: mouse::Cursor,
        _renderer: &Renderer,
        _clipboard: &mut dyn Clipboard,
        shell: &mut Shell<'_, Message>,
        _viewport: &Rectangle,
    ) {
        match event {
            Event::Mouse(mouse::Event::ButtonPressed(mouse::Button::Left))
            | Event::Touch(touch::Event::FingerPressed { .. }) => {
                if cursor.is_over(layout.bounds()) {
                    shell.publish(self.on_click.clone());
                    shell.capture_event();
                }
            }
            _ => {}
        }

        let current_status = {
            let is_mouse_over = cursor.is_over(layout.bounds());
            let is_selected = self.is_selected;

            if is_mouse_over {
                Status::Hovered { is_selected }
            } else {
                Status::Active { is_selected }
            }
        };

        if let Event::Window(window::Event::RedrawRequested(now)) = event {
            let state = tree.state.downcast_mut::<State<Renderer::Paragraph>>();
            state.now = now;
            self.last_status = Some(current_status);
            if state.is_animating() {
                shell.request_redraw();
            }
        } else if self
            .last_status
            .is_some_and(|last_status| last_status != current_status)
        {
            let state = tree.state.downcast_mut::<State<Renderer::Paragraph>>();
            state.scale_in.go_mut(self.is_selected);
            shell.request_redraw();
        }
    }

    fn mouse_interaction(
        &self,
        _state: &Tree,
        layout: Layout<'_>,
        cursor: mouse::Cursor,
        _viewport: &Rectangle,
        _renderer: &Renderer,
    ) -> mouse::Interaction {
        if cursor.is_over(layout.bounds()) {
            mouse::Interaction::Pointer
        } else {
            mouse::Interaction::default()
        }
    }

    fn draw(
        &self,
        tree: &Tree,
        renderer: &mut Renderer,
        theme: &Theme,
        defaults: &renderer::Style,
        layout: Layout<'_>,
        _cursor: mouse::Cursor,
        viewport: &Rectangle,
    ) {
        let mut children = layout.children();

        let style = theme.style(
            &self.class,
            self.last_status.unwrap_or(Status::Active {
                is_selected: self.is_selected,
            }),
        );

        {
            let layout = children.next().unwrap();
            let bounds = layout.bounds();

            let size = bounds.width;
            let dot_size = size / 2.0;

            renderer.fill_quad(
                renderer::Quad {
                    bounds,
                    border: Border {
                        radius: (size / 2.0).into(),
                        width: style.border_width,
                        color: style.border_color,
                    },
                    ..renderer::Quad::default()
                },
                style.background,
            );

            let state = tree.state.downcast_ref::<State<Renderer::Paragraph>>();
            if self.is_selected || state.is_animating() {
                let dot_size = if cfg!(feature = "animations") {
                    state.scale_in.interpolate(0.0, dot_size, state.now)
                } else {
                    dot_size
                };
                let alpha = if cfg!(feature = "animations") {
                    state.scale_in.interpolate(0.0, 1.0, state.now)
                } else {
                    1.0
                };
                renderer.fill_quad(
                    renderer::Quad {
                        bounds: Rectangle {
                            x: bounds.x + dot_size / 2.0,
                            y: bounds.y + dot_size / 2.0,
                            width: bounds.width - dot_size,
                            height: bounds.height - dot_size,
                        },
                        border: border::rounded(size / 2.0),
                        ..renderer::Quad::default()
                    },
                    style.dot_color.scale_alpha(alpha),
                );
            }
        }

        {
            let label_layout = children.next().unwrap();
            let state: &State<Renderer::Paragraph> = tree.state.downcast_ref();

            crate::text::draw(
                renderer,
                defaults,
                label_layout,
                state.text_state.0.raw(),
                crate::text::Style {
                    color: style.text_color,
                },
                viewport,
            );
        }
    }
}

impl<'a, Message, Theme, Renderer> From<Radio<'a, Message, Theme, Renderer>>
    for Element<'a, Message, Theme, Renderer>
where
    Message: 'a + Clone,
    Theme: 'a + Catalog,
    Renderer: 'a + text::Renderer,
{
    fn from(
        radio: Radio<'a, Message, Theme, Renderer>,
    ) -> Element<'a, Message, Theme, Renderer> {
        Element::new(radio)
    }
}

/// The possible status of a [`Radio`] button.
#[derive(Debug, Clone, Copy, PartialEq, Eq)]
pub enum Status {
    /// The [`Radio`] button can be interacted with.
    Active {
        /// Indicates whether the [`Radio`] button is currently selected.
        is_selected: bool,
    },
    /// The [`Radio`] button is being hovered.
    Hovered {
        /// Indicates whether the [`Radio`] button is currently selected.
        is_selected: bool,
    },
}

/// The appearance of a radio button.
#[derive(Debug, Clone, Copy, PartialEq)]
pub struct Style {
    /// The [`Background`] of the radio button.
    pub background: Background,
    /// The [`Color`] of the dot of the radio button.
    pub dot_color: Color,
    /// The border width of the radio button.
    pub border_width: f32,
    /// The border [`Color`] of the radio button.
    pub border_color: Color,
    /// The text [`Color`] of the radio button.
    pub text_color: Option<Color>,
}

/// The theme catalog of a [`Radio`].
pub trait Catalog {
    /// The item class of the [`Catalog`].
    type Class<'a>;

    /// The default class produced by the [`Catalog`].
    fn default<'a>() -> Self::Class<'a>;

    /// The [`Style`] of a class with the given status.
    fn style(&self, class: &Self::Class<'_>, status: Status) -> Style;
}

/// A styling function for a [`Radio`].
pub type StyleFn<'a, Theme> = Box<dyn Fn(&Theme, Status) -> Style + 'a>;

impl Catalog for Theme {
    type Class<'a> = StyleFn<'a, Self>;

    fn default<'a>() -> Self::Class<'a> {
        Box::new(default)
    }

    fn style(&self, class: &Self::Class<'_>, status: Status) -> Style {
        class(self, status)
    }
}

/// The default style of a [`Radio`] button.
pub fn default(theme: &Theme, status: Status) -> Style {
    let palette = theme.extended_palette();

    let active = Style {
        background: Color::TRANSPARENT.into(),
        dot_color: palette.primary.strong.color,
        border_width: 1.0,
        border_color: palette.primary.strong.color,
        text_color: None,
    };

    match status {
        Status::Active { .. } => active,
        Status::Hovered { .. } => Style {
            dot_color: palette.primary.strong.color,
            background: palette.primary.weak.color.into(),
            ..active
        },
    }
}<|MERGE_RESOLUTION|>--- conflicted
+++ resolved
@@ -364,13 +364,8 @@
 
     fn update(
         &mut self,
-<<<<<<< HEAD
         tree: &mut Tree,
-        event: Event,
-=======
-        _state: &mut Tree,
         event: &Event,
->>>>>>> 940a079d
         layout: Layout<'_>,
         cursor: mouse::Cursor,
         _renderer: &Renderer,
@@ -402,7 +397,7 @@
 
         if let Event::Window(window::Event::RedrawRequested(now)) = event {
             let state = tree.state.downcast_mut::<State<Renderer::Paragraph>>();
-            state.now = now;
+            state.now = *now;
             self.last_status = Some(current_status);
             if state.is_animating() {
                 shell.request_redraw();
