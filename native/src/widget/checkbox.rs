//! Show toggle controls using checkboxes.
use std::hash::Hash;

use crate::event::{self, Event};
use crate::layout;
use crate::mouse;
use crate::row;
use crate::text;
use crate::{
<<<<<<< HEAD
    Align, Clipboard, Element, Hasher, HorizontalAlignment, Layout, Length,
    Point, Rectangle, Row, Text, VerticalAlignment, Widget,
=======
    input::{mouse, touch, ButtonState, Touch},
    layout, row, text, Align, Clipboard, Element, Event, Font, Hasher,
    HorizontalAlignment, Layout, Length, Point, Rectangle, Row, Text,
    VerticalAlignment, Widget,
>>>>>>> 36bdc0be
};

/// A box that can be checked.
///
/// # Example
///
/// ```
/// # type Checkbox<Message> = iced_native::Checkbox<Message, iced_native::renderer::Null>;
/// #
/// pub enum Message {
///     CheckboxToggled(bool),
/// }
///
/// let is_checked = true;
///
/// Checkbox::new(is_checked, "Toggle me!", Message::CheckboxToggled);
/// ```
///
/// ![Checkbox drawn by `iced_wgpu`](https://github.com/hecrj/iced/blob/7760618fb112074bc40b148944521f312152012a/docs/images/checkbox.png?raw=true)
#[allow(missing_debug_implementations)]
pub struct Checkbox<Message, Renderer: self::Renderer + text::Renderer> {
    is_checked: bool,
    on_toggle: Box<dyn Fn(bool) -> Message>,
    label: String,
    width: Length,
    size: u16,
    spacing: u16,
    text_size: Option<u16>,
    font: Renderer::Font,
    style: Renderer::Style,
}

impl<Message, Renderer: self::Renderer + text::Renderer>
    Checkbox<Message, Renderer>
{
    /// Creates a new [`Checkbox`].
    ///
    /// It expects:
    ///   * a boolean describing whether the [`Checkbox`] is checked or not
    ///   * the label of the [`Checkbox`]
    ///   * a function that will be called when the [`Checkbox`] is toggled. It
    ///     will receive the new state of the [`Checkbox`] and must produce a
    ///     `Message`.
    pub fn new<F>(is_checked: bool, label: impl Into<String>, f: F) -> Self
    where
        F: 'static + Fn(bool) -> Message,
    {
        Checkbox {
            is_checked,
            on_toggle: Box::new(f),
            label: label.into(),
            width: Length::Shrink,
            size: <Renderer as self::Renderer>::DEFAULT_SIZE,
            spacing: Renderer::DEFAULT_SPACING,
            text_size: None,
            font: Renderer::Font::default(),
            style: Renderer::Style::default(),
        }
    }

    /// Sets the size of the [`Checkbox`].
    pub fn size(mut self, size: u16) -> Self {
        self.size = size;
        self
    }

    /// Sets the width of the [`Checkbox`].
    pub fn width(mut self, width: Length) -> Self {
        self.width = width;
        self
    }

    /// Sets the spacing between the [`Checkbox`] and the text.
    pub fn spacing(mut self, spacing: u16) -> Self {
        self.spacing = spacing;
        self
    }

    /// Sets the text size of the [`Checkbox`].
    pub fn text_size(mut self, text_size: u16) -> Self {
        self.text_size = Some(text_size);
        self
    }

    /// Sets the [`Font`] of the text of the [`Checkbox`].
    ///
    /// [`Font`]: crate::widget::text::Renderer::Font
    pub fn font(mut self, font: Renderer::Font) -> Self {
        self.font = font;
        self
    }

    /// Sets the style of the [`Checkbox`].
    pub fn style(mut self, style: impl Into<Renderer::Style>) -> Self {
        self.style = style.into();
        self
    }
}

impl<Message, Renderer> Widget<Message, Renderer>
    for Checkbox<Message, Renderer>
where
    Renderer: self::Renderer + text::Renderer + row::Renderer,
{
    fn width(&self) -> Length {
        self.width
    }

    fn height(&self) -> Length {
        Length::Shrink
    }

    fn layout(
        &self,
        renderer: &Renderer,
        limits: &layout::Limits,
    ) -> layout::Node {
        Row::<(), Renderer>::new()
            .width(self.width)
            .spacing(self.spacing)
            .align_items(Align::Center)
            .push(
                Row::new()
                    .width(Length::Units(self.size))
                    .height(Length::Units(self.size)),
            )
            .push(
                Text::new(&self.label)
                    .font(self.font)
                    .width(self.width)
                    .size(self.text_size.unwrap_or(renderer.default_size())),
            )
            .layout(renderer, limits)
    }

    fn on_event(
        &mut self,
        event: Event,
        layout: Layout<'_>,
        cursor_position: Point,
        messages: &mut Vec<Message>,
        _renderer: &Renderer,
        _clipboard: Option<&dyn Clipboard>,
    ) -> event::Status {
        match event {
<<<<<<< HEAD
            Event::Mouse(mouse::Event::ButtonPressed(mouse::Button::Left)) => {
=======
            Event::Mouse(mouse::Event::Input {
                button: mouse::Button::Left,
                state: ButtonState::Pressed,
            })
            | Event::Touch(Touch {
                phase: touch::Phase::Started,
                ..
            }) => {
>>>>>>> 36bdc0be
                let mouse_over = layout.bounds().contains(cursor_position);

                if mouse_over {
                    messages.push((self.on_toggle)(!self.is_checked));

                    return event::Status::Captured;
                }
            }
            _ => {}
        }

        event::Status::Ignored
    }

    fn draw(
        &self,
        renderer: &mut Renderer,
        defaults: &Renderer::Defaults,
        layout: Layout<'_>,
        cursor_position: Point,
        _viewport: &Rectangle,
    ) -> Renderer::Output {
        let bounds = layout.bounds();
        let mut children = layout.children();

        let checkbox_layout = children.next().unwrap();
        let label_layout = children.next().unwrap();
        let checkbox_bounds = checkbox_layout.bounds();

        let label = text::Renderer::draw(
            renderer,
            defaults,
            label_layout.bounds(),
            &self.label,
            self.text_size.unwrap_or(renderer.default_size()),
            self.font,
            None,
            HorizontalAlignment::Left,
            VerticalAlignment::Center,
        );

        let is_mouse_over = bounds.contains(cursor_position);

        self::Renderer::draw(
            renderer,
            checkbox_bounds,
            self.is_checked,
            is_mouse_over,
            label,
            &self.style,
        )
    }

    fn hash_layout(&self, state: &mut Hasher) {
        struct Marker;
        std::any::TypeId::of::<Marker>().hash(state);

        self.label.hash(state);
    }
}

/// The renderer of a [`Checkbox`].
///
/// Your [renderer] will need to implement this trait before being
/// able to use a [`Checkbox`] in your user interface.
///
/// [renderer]: crate::Renderer
pub trait Renderer: crate::Renderer {
    /// The style supported by this renderer.
    type Style: Default;

    /// The default size of a [`Checkbox`].
    const DEFAULT_SIZE: u16;

    /// The default spacing of a [`Checkbox`].
    const DEFAULT_SPACING: u16;

    /// Draws a [`Checkbox`].
    ///
    /// It receives:
    ///   * the bounds of the [`Checkbox`]
    ///   * whether the [`Checkbox`] is selected or not
    ///   * whether the mouse is over the [`Checkbox`] or not
    ///   * the drawn label of the [`Checkbox`]
    fn draw(
        &mut self,
        bounds: Rectangle,
        is_checked: bool,
        is_mouse_over: bool,
        label: Self::Output,
        style: &Self::Style,
    ) -> Self::Output;
}

impl<'a, Message, Renderer> From<Checkbox<Message, Renderer>>
    for Element<'a, Message, Renderer>
where
    Renderer: 'a + self::Renderer + text::Renderer + row::Renderer,
    Message: 'a,
{
    fn from(
        checkbox: Checkbox<Message, Renderer>,
    ) -> Element<'a, Message, Renderer> {
        Element::new(checkbox)
    }
}<|MERGE_RESOLUTION|>--- conflicted
+++ resolved
@@ -6,16 +6,10 @@
 use crate::mouse;
 use crate::row;
 use crate::text;
+use crate::touch::{self, Touch};
 use crate::{
-<<<<<<< HEAD
     Align, Clipboard, Element, Hasher, HorizontalAlignment, Layout, Length,
     Point, Rectangle, Row, Text, VerticalAlignment, Widget,
-=======
-    input::{mouse, touch, ButtonState, Touch},
-    layout, row, text, Align, Clipboard, Element, Event, Font, Hasher,
-    HorizontalAlignment, Layout, Length, Point, Rectangle, Row, Text,
-    VerticalAlignment, Widget,
->>>>>>> 36bdc0be
 };
 
 /// A box that can be checked.
@@ -161,18 +155,11 @@
         _clipboard: Option<&dyn Clipboard>,
     ) -> event::Status {
         match event {
-<<<<<<< HEAD
-            Event::Mouse(mouse::Event::ButtonPressed(mouse::Button::Left)) => {
-=======
-            Event::Mouse(mouse::Event::Input {
-                button: mouse::Button::Left,
-                state: ButtonState::Pressed,
-            })
+            Event::Mouse(mouse::Event::ButtonPressed(mouse::Button::Left))
             | Event::Touch(Touch {
                 phase: touch::Phase::Started,
                 ..
             }) => {
->>>>>>> 36bdc0be
                 let mouse_over = layout.bounds().contains(cursor_position);
 
                 if mouse_over {
